const builtin = @import("builtin");
const clap = @import("zig-clap");
const format = @import("tm35-format");
const fun = @import("fun-with-zig");
const std = @import("std");

const debug = std.debug;
const fmt = std.fmt;
const heap = std.heap;
const io = std.io;
const math = std.math;
const mem = std.mem;
const os = std.os;
const rand = std.rand;

const BufInStream = io.BufferedInStream(os.File.InStream.Error);
const BufOutStream = io.BufferedOutStream(os.File.OutStream.Error);
const Clap = clap.ComptimeClap([]const u8, params);
const Names = clap.Names;
const Param = clap.Param([]const u8);

const params = []Param{
    Param.flag(
        "display this help text and exit",
        Names.both("help"),
    ),
    Param.flag(
        "fix party member moves (will pick the best level up moves the pokemon can learn for its level)",
        Names.long("fix-moves"),
    ),
    Param.option(
        "the seed used to randomize parties",
        Names.both("seed"),
    ),
    Param.flag(
        "replaced party members should have simular total stats",
        Names.long("simular-total-stats"),
    ),
    Param.option(
        "which types each trainer should use [same, random, themed]",
        Names.both("types"),
    ),
    Param.positional(""),
};

const TypesOption = enum {
    same,
    random,
    themed,
};

fn usage(stream: var) !void {
    try stream.write(
        \\Usage: tm35-rand-parties [OPTION]...
        \\Reads the tm35 format from stdin and randomizes the parties of trainers.
        \\
        \\Options:
        \\
    );
    try clap.help(stream, params);
}

pub fn main() !void {
    const unbuf_stdout = &(try std.io.getStdOut()).outStream().stream;
    var buf_stdout = BufOutStream.init(unbuf_stdout);
    defer buf_stdout.flush() catch {};

    const stderr = &(try std.io.getStdErr()).outStream().stream;
    const stdin = &BufInStream.init(&(try std.io.getStdIn()).inStream().stream).stream;
    const stdout = &buf_stdout.stream;

    var direct_allocator = std.heap.DirectAllocator.init();
    defer direct_allocator.deinit();

    var arena = heap.ArenaAllocator.init(&direct_allocator.allocator);
    defer arena.deinit();

    const allocator = &arena.allocator;

    var arg_iter = clap.args.OsIterator.init(allocator);
<<<<<<< HEAD
    defer arg_iter.deinit();
    _ = arg_iter.next() catch undefined;

    var args = Clap.parse(allocator, clap.args.OsIterator, &arg_iter) catch |err| {
        debug.warn("error: {}\n", err);
=======
    const iter = &arg_iter.iter;
    _ = iter.next() catch undefined;

    var args = Clap.parse(allocator, clap.args.OsIterator.Error, iter) catch |err| {
>>>>>>> 0ca4e658
        usage(stderr) catch {};
        return err;
    };

    if (args.flag("--help"))
        return try usage(stdout);

    const fix_moves = args.flag("--fix-moves");
    const simular_total_stats = args.flag("--simular-total-stats");
    const types = blk: {
        const types = args.option("--types") orelse "random";
        break :blk std.meta.stringToEnum(TypesOption, types) orelse {
            usage(stderr) catch {};
            return error.@"Unknown --types value";
        };
    };
    const seed = blk: {
        const seed_str = args.option("--seed") orelse {
            var buf: [8]u8 = undefined;
            try std.os.getRandomBytes(buf[0..]);
            break :blk mem.readInt(u64, &buf, builtin.Endian.Little);
        };

        break :blk try fmt.parseUnsigned(u64, seed_str, 10);
    };

    const data = try readData(allocator, stdin, stdout);
    try randomize(data, seed, fix_moves, simular_total_stats, types);

    var trainer_iter = data.trainers.iterator();
    while (trainer_iter.next()) |trainer_kv| {
        const trainer_i = trainer_kv.key;
        const trainer = trainer_kv.value;

        var party_iter = trainer.party.iterator();
        while (party_iter.next()) |party_kv| {
            const member_i = party_kv.key;
            const member = party_kv.value;

            if (member.species) |s|
                try stdout.print(".trainers[{}].party[{}].species={}\n", trainer_i, member_i, s);
            if (member.level) |l|
                try stdout.print(".trainers[{}].party[{}].level={}\n", trainer_i, member_i, l);

            var move_iter = member.moves.iterator();
            while (move_iter.next()) |move_kv| {
                try stdout.print(".trainers[{}].party[{}].moves[{}]={}\n", trainer_i, member_i, move_kv.key, move_kv.value);
            }
        }
    }
}

fn readData(allocator: *mem.Allocator, in_stream: var, out_stream: var) !Data {
    var res = Data{
        .types = std.ArrayList([]const u8).init(allocator),
        .pokemons_by_types = PokemonByType.init(allocator),
        .pokemons = Pokemons.init(allocator),
        .trainers = Trainers.init(allocator),
        .moves = Moves.init(allocator),
    };

    var line_buf = try std.Buffer.initSize(allocator, 0);
    defer line_buf.deinit();

    var line: usize = 1;
    while (in_stream.readUntilDelimiterBuffer(&line_buf, '\n', 10000)) : (line += 1) {
        const str = mem.trimRight(u8, line_buf.toSlice(), "\r\n");
        const print_line = parseLine(&res, str) catch |err| true;
        if (print_line)
            try out_stream.print("{}\n", str);

        line_buf.shrink(0);
    } else |err| switch (err) {
        error.EndOfStream => {},
        else => return err,
    }

    return res;
}

fn parseLine(data: *Data, str: []const u8) !bool {
    const allocator = data.pokemons.allocator;
    var parser = format.StrParser.init(str);

    if (parser.eatStr(".pokemons[")) |_| {
        const poke_index = try parser.eatUnsigned(usize, 10);
        const poke_entry = try data.pokemons.getOrPutValue(poke_index, Pokemon.init(allocator));
        const pokemon = &poke_entry.value;
        try parser.eatStr("].");

        if (parser.eatStr("stats.hp=")) |_| {
            pokemon.hp = try parser.eatUnsigned(u8, 10);
        } else |_| if (parser.eatStr("stats.attack=")) |_| {
            pokemon.attack = try parser.eatUnsigned(u8, 10);
        } else |_| if (parser.eatStr("stats.defense=")) |_| {
            pokemon.defense = try parser.eatUnsigned(u8, 10);
        } else |_| if (parser.eatStr("stats.speed=")) |_| {
            pokemon.speed = try parser.eatUnsigned(u8, 10);
        } else |_| if (parser.eatStr("stats.sp_attack=")) |_| {
            pokemon.sp_attack = try parser.eatUnsigned(u8, 10);
        } else |_| if (parser.eatStr("stats.sp_defense=")) |_| {
            pokemon.sp_defense = try parser.eatUnsigned(u8, 10);
        } else |_| if (parser.eatStr("types[")) |_| {
            _ = try parser.eatUnsigned(usize, 10);
            try parser.eatStr("]=");

            // To keep it simple, we just leak a shit ton of type names here.
            const type_name = try mem.dupe(allocator, u8, parser.str);
            const by_type_entry = try data.pokemons_by_types.getOrPut(type_name);
            if (!by_type_entry.found_existing) {
                by_type_entry.kv.value = std.ArrayList(usize).init(allocator);
                try data.types.append(type_name);
            }

            try pokemon.types.append(type_name);
            try by_type_entry.kv.value.append(poke_index);
        } else |_| if (parser.eatStr("moves[")) |_| {
            const move_index = try parser.eatUnsigned(usize, 10);
            const move_entry = try pokemon.lvl_up_moves.getOrPutValue(move_index, LvlUpMove{
                .level = null,
                .id = null,
            });
            const move = &move_entry.value;
            try parser.eatStr("].");

            if (parser.eatStr("id=")) |_| {
                move.id = try parser.eatUnsigned(usize, 10);
            } else |_| if (parser.eatStr("level=")) |_| {
                move.level = try parser.eatUnsigned(u16, 10);
            } else |_| {}
        } else |_| {}
    } else |_| if (parser.eatStr(".trainers[")) |_| {
        const trainer_index = try parser.eatUnsigned(usize, 10);
        try parser.eatStr("].party[");
        const party_index = try parser.eatUnsigned(usize, 10);
        try parser.eatStr("].");

        const trainer_entry = try data.trainers.getOrPutValue(trainer_index, Trainer.init(allocator));
        const trainer = &trainer_entry.value;

        const member_entry = try trainer.party.getOrPutValue(party_index, PartyMember.init(allocator));
        const member = &member_entry.value;

        if (parser.eatStr("species=")) |_| {
            member.species = try parser.eatUnsigned(usize, 10);
        } else |_| if (parser.eatStr("level=")) |_| {
            member.level = try parser.eatUnsigned(u16, 10);
        } else |_| if (parser.eatStr("moves[")) |_| {
            const move_index = try parser.eatUnsigned(usize, 10);
            try parser.eatStr("]=");

            _ = try member.moves.put(move_index, try parser.eatUnsigned(usize, 10));
        } else |_| {
            return true;
        }

        return false;
    } else |_| if (parser.eatStr(".moves[")) |_| {
        const index = try parser.eatUnsigned(usize, 10);
        const entry = try data.moves.getOrPutValue(index, Move{
            .power = null,
            .accuracy = null,
            .pp = null,
            .@"type" = null,
        });
        const move = &entry.value;
        try parser.eatStr("].");

        if (parser.eatStr("power=")) |_| {
            move.power = try parser.eatUnsigned(u8, 10);
        } else |_| if (parser.eatStr("type=")) |_| {
            move.@"type" = try mem.dupe(allocator, u8, parser.str);
        } else |_| if (parser.eatStr("pp=")) |_| {
            move.pp = try parser.eatUnsigned(u8, 10);
        } else |_| if (parser.eatStr("accuracy=")) |_| {
            move.accuracy = try parser.eatUnsigned(u8, 10);
        } else |_| {}
    } else |_| {}

    return true;
}

fn randomize(data: Data, seed: u64, fix_moves: bool, simular_total_stats: bool, types_op: TypesOption) !void {
    const allocator = data.pokemons.allocator;
    var random_adapt = rand.DefaultPrng.init(seed);
    const random = &random_adapt.random;

    //if (data.types.len == 0)
    //    return;

    const dummy_move: ?usize = blk: {
        if (!fix_moves)
            break :blk null;

        var move_iter = data.moves.iterator();
        var res = move_iter.next() orelse break :blk null;
        while (move_iter.next()) |move_kv| {
            if (move_kv.value.pp) |pp| {
                // If a move has no PP, the it is almost certain that this move is the dummy move
                // used when party members has less than 4 moves learned.
                if (pp == 0)
                    break :blk move_kv.key;
            }
        }

        break :blk null;
    };

    var trainer_iter = data.trainers.iterator();
    while (trainer_iter.next()) |trainer_kv| {
        const trainer_i = trainer_kv.key;
        const trainer = trainer_kv.value;

        const theme = switch (types_op) {
            TypesOption.themed => data.types.toSlice()[random.range(usize, 0, data.types.len)],
            else => undefined,
        };

        var party_iter = trainer.party.iterator();
        while (party_iter.next()) |party_kv| {
            const member = &party_kv.value;
            const old_species = member.species orelse continue;

            const new_type = switch (types_op) {
                TypesOption.same => blk: {
                    const pokemon = data.pokemons.get(old_species) orelse {
                        // If we can't find the prev Pokemons type, then the only thing we can
                        // do is chose a random one.
                        break :blk data.types.toSlice()[random.range(usize, 0, data.types.len)];
                    };
                    const types = pokemon.value.types;
                    if (types.len == 0)
                        continue;

                    break :blk types.toSlice()[random.range(usize, 0, types.len)];
                },
                TypesOption.random => data.types.toSlice()[random.range(usize, 0, data.types.len)],
                TypesOption.themed => theme,
            };

            const pick_from = data.pokemons_by_types.get(new_type).?.value.toSliceConst();
            if (simular_total_stats) blk: {
                // If we don't know what the old Pokemon was, then we can't do simular_total_stats.
                // We therefor just pick a random pokemon and continue.
                const poke_kv = data.pokemons.get(old_species) orelse {
                    member.species = pick_from[random.range(usize, 0, pick_from.len)];
                    break :blk;
                };
                const pokemon = poke_kv.value;

                // TODO: We could probably reuse this ArrayList
                var simular = std.ArrayList(usize).init(allocator);
                var stats: [Pokemon.stats.len]u8 = undefined;
                var min = @intCast(i64, sum(u8, pokemon.toBuf(&stats)));
                var max = min;

                while (simular.len < 5) {
                    min -= 5;
                    max += 5;

                    for (pick_from) |s| {
                        const p = data.pokemons.get(s).?.value;
                        const total = @intCast(i64, sum(u8, p.toBuf(&stats)));
                        if (min <= total and total <= max)
                            try simular.append(s);
                    }
                }

                member.species = simular.toSlice()[random.range(usize, 0, simular.len)];
            } else {
                member.species = pick_from[random.range(usize, 0, pick_from.len)];
            }

            if (fix_moves and member.moves.count() != 0) blk: {
                const pokemon = data.pokemons.get(member.species.?).?.value;
                const no_move = dummy_move orelse break :blk;
                const member_lvl = member.level orelse math.maxInt(u8);

                {
                    // Reset moves
                    var move_iter = member.moves.iterator();
                    while (move_iter.next()) |member_move_kv| {
                        member_move_kv.value = no_move;
                    }
                }

                var lvl_move_iter = pokemon.lvl_up_moves.iterator();
                while (lvl_move_iter.next()) |lvl_up_move| {
                    const lvl_move_id = lvl_up_move.value.id orelse continue;
                    const lvl_move_lvl = lvl_up_move.value.level orelse 0;
                    const lvl_move = data.moves.get(lvl_move_id) orelse continue;
                    const lvl_move_r = RelativeMove.from(pokemon, lvl_move.value);

                    if (member_lvl < lvl_move_lvl)
                        continue;

                    var move_iter = member.moves.iterator();
                    var weakest = move_iter.next().?;
                    while (move_iter.next()) |member_move_kv| {
                        const weakest_move = data.moves.get(weakest.value) orelse continue;
                        const weakest_move_r = RelativeMove.from(pokemon, weakest_move.value);
                        const member_move = data.moves.get(member_move_kv.value) orelse continue;
                        const member_move_r = RelativeMove.from(pokemon, member_move.value);

                        if (member_move_r.lessThan(weakest_move_r))
                            weakest = member_move_kv;
                    }

                    const weakest_move = data.moves.get(weakest.value) orelse continue;
                    const weakest_move_r = RelativeMove.from(pokemon, weakest_move.value);
                    if (weakest_move_r.lessThan(lvl_move_r))
                        weakest.value = lvl_move_id;
                }
            }
        }
    }
}

fn SumReturn(comptime T: type) type {
    return switch (@typeId(T)) {
        builtin.TypeId.Int => u64,
        builtin.TypeId.Float => f64,
        else => unreachable,
    };
}

fn sum(comptime T: type, buf: []const T) SumReturn(T) {
    var res: SumReturn(T) = 0;
    for (buf) |item|
        res += item;

    return res;
}

const PokemonByType = std.AutoHashMap([]const u8, std.ArrayList(usize));
const Pokemons = std.AutoHashMap(usize, Pokemon);
const LvlUpMoves = std.AutoHashMap(usize, LvlUpMove);
const Trainers = std.AutoHashMap(usize, Trainer);
const Party = std.AutoHashMap(usize, PartyMember);
const MemberMoves = std.AutoHashMap(usize, usize);
const Moves = std.AutoHashMap(usize, Move);

const Data = struct {
    types: std.ArrayList([]const u8),
    pokemons_by_types: PokemonByType,
    pokemons: Pokemons,
    trainers: Trainers,
    moves: Moves,
};

const Trainer = struct {
    party: Party,

    fn init(allocator: *mem.Allocator) Trainer {
        return Trainer{ .party = Party.init(allocator) };
    }
};

const PartyMember = struct {
    species: ?usize,
    level: ?u16,
    moves: MemberMoves,

    fn init(allocator: *mem.Allocator) PartyMember {
        return PartyMember{
            .species = null,
            .level = null,
            .moves = MemberMoves.init(allocator),
        };
    }
};

const LvlUpMove = struct {
    level: ?u16,
    id: ?usize,
};

const Move = struct {
    power: ?u8,
    accuracy: ?u8,
    pp: ?u8,
    @"type": ?[]const u8,
};

// Represents a moves power in relation to the pokemon who uses it
const RelativeMove = struct {
    power: u8,
    accuracy: u8,
    pp: u8,

    fn from(p: Pokemon, m: Move) RelativeMove {
        return RelativeMove{
            .power = blk: {
                const power = @intToFloat(f32, m.power orelse 0);
                const stab = for (p.types.toSlice()) |t1| {
                    const t2 = m.@"type" orelse continue;
                    if (mem.eql(u8, t1, t2))
                        break f32(1.5);
                } else f32(1.0);

                break :blk math.cast(u8, @floatToInt(u64, power * stab)) catch math.maxInt(u8);
            },
            .accuracy = m.accuracy orelse 0,
            .pp = m.pp orelse 0,
        };
    }

    fn lessThan(a: RelativeMove, b: RelativeMove) bool {
        if (a.power < b.power)
            return true;
        if (a.power > b.power)
            return false;
        if (a.accuracy < b.accuracy)
            return true;
        if (a.accuracy > b.accuracy)
            return false;
        return a.pp < b.pp;
    }
};

const Pokemon = struct {
    hp: ?u8,
    attack: ?u8,
    defense: ?u8,
    speed: ?u8,
    sp_attack: ?u8,
    sp_defense: ?u8,
    types: std.ArrayList([]const u8),
    lvl_up_moves: LvlUpMoves,

    fn init(allocator: *mem.Allocator) Pokemon {
        return Pokemon{
            .hp = null,
            .attack = null,
            .defense = null,
            .speed = null,
            .sp_attack = null,
            .sp_defense = null,
            .types = std.ArrayList([]const u8).init(allocator),
            .lvl_up_moves = LvlUpMoves.init(allocator),
        };
    }

    const stats = [][]const u8{
        "hp",
        "attack",
        "defense",
        "speed",
        "sp_attack",
        "sp_defense",
    };

    fn toBuf(p: Pokemon, buf: *[stats.len]u8) []u8 {
        var i: usize = 0;
        inline for (stats) |stat_name| {
            if (@field(p, stat_name)) |stat| {
                buf[i] = stat;
                i += 1;
            }
        }

        return buf[0..i];
    }

    fn fromBuf(p: *Pokemon, buf: []u8) void {
        var i: usize = 0;
        inline for (stats) |stat_name| {
            if (@field(p, stat_name)) |*stat| {
                stat.* = buf[i];
                i += 1;
            }
        }
    }
};<|MERGE_RESOLUTION|>--- conflicted
+++ resolved
@@ -78,18 +78,9 @@
     const allocator = &arena.allocator;
 
     var arg_iter = clap.args.OsIterator.init(allocator);
-<<<<<<< HEAD
-    defer arg_iter.deinit();
     _ = arg_iter.next() catch undefined;
 
     var args = Clap.parse(allocator, clap.args.OsIterator, &arg_iter) catch |err| {
-        debug.warn("error: {}\n", err);
-=======
-    const iter = &arg_iter.iter;
-    _ = iter.next() catch undefined;
-
-    var args = Clap.parse(allocator, clap.args.OsIterator.Error, iter) catch |err| {
->>>>>>> 0ca4e658
         usage(stderr) catch {};
         return err;
     };
